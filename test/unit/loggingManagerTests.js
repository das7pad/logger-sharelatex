const SandboxedModule = require('sandboxed-module')
const bunyan = require('bunyan')
const chai = require('chai')
const path = require('path')
const sinon = require('sinon')
const sinonChai = require('sinon-chai')

chai.use(sinonChai)
chai.should()
const expect = chai.expect

const modulePath = path.join(__dirname, '../../logging-manager.js')

describe('LoggingManager', function() {
  beforeEach(function() {
    this.start = Date.now()
    this.clock = sinon.useFakeTimers(this.start)
    this.captureException = sinon.stub()
    this.bunyanLogger = {
      addStream: sinon.stub(),
      debug: sinon.stub(),
      error: sinon.stub(),
      fatal: sinon.stub(),
      info: sinon.stub(),
      level: sinon.stub(),
      warn: sinon.stub()
    }
    this.ravenClient = {
      captureException: this.captureException,
      once: sinon.stub().yields()
    }
    this.Bunyan = {
      createLogger: sinon.stub().returns(this.bunyanLogger),
      RingBuffer: bunyan.RingBuffer,
      stdSerializers: {
        req: sinon.stub(),
        res: sinon.stub()
      }
    }
    this.Raven = {
      Client: sinon.stub().returns(this.ravenClient)
    }
    this.Request = sinon.stub()
    this.stackdriverStreamConfig = { stream: 'stackdriver' }
    this.stackdriverClient = {
      stream: sinon.stub().returns(this.stackdriverStreamConfig)
    }
    this.GCPLogging = {
      LoggingBunyan: sinon.stub().returns(this.stackdriverClient)
    }
    this.LoggingManager = SandboxedModule.require(modulePath, {
      globals: { console, process },
      requires: {
<<<<<<< HEAD
        bunyan: (this.Bunyan = {
          createLogger: sinon.stub().returns(this.mockBunyanLogger),
          RingBuffer: bunyan.RingBuffer,
          stdSerializers: {
            req: sinon.stub(),
            res: sinon.stub()
          }
        }),
        dns: (this.Dns = {
            lookup: (hostname, func) => {
              func(new Error('GCE metadata server lookup failed'), null, null)
            },
        }),
        raven: (this.Raven = {
          Client: sinon.stub().returns(this.mockRavenClient)
        }),
        request: (this.Request = sinon.stub())
=======
        bunyan: this.Bunyan,
        raven: this.Raven,
        request: this.Request,
        '@google-cloud/logging-bunyan': this.GCPLogging
>>>>>>> a9e38ed8
      }
    })
    this.loggerName = 'test'
    this.logger = this.LoggingManager.initialize(this.loggerName)
    this.logger.initializeErrorReporting('test_dsn')
  })

  afterEach(function() {
    this.clock.restore()
  })

  describe('initialize', function() {
    beforeEach(function() {
      this.checkLogLevelStub = sinon.stub(this.LoggingManager, 'checkLogLevel')
      this.Bunyan.createLogger.reset()
    })

    afterEach(function() {
      this.checkLogLevelStub.restore()
    })

    describe('not in production', function() {
      beforeEach(function() {
        this.logger = this.LoggingManager.initialize(this.loggerName)
      })

      it('should default to log level debug', function() {
        this.Bunyan.createLogger.firstCall.args[0].streams[0].level.should.equal(
          'debug'
        )
      })

      it('should not run checkLogLevel', function() {
        this.checkLogLevelStub.should.not.have.been.called
      })
    })

    describe('in production outside GCE', function() {
      beforeEach(function() {
        process.env.NODE_ENV = 'production'
        this.logger = this.LoggingManager.initialize(this.loggerName)
      })

      afterEach(() => delete process.env.NODE_ENV)

      it('should default to log level warn', function() {
        this.Bunyan.createLogger.firstCall.args[0].streams[0].level.should.equal(
          'warn'
        )
      })

      it('should not run checkLogLevel', function () {
        this.checkLogLevelStub.should.not.have.been.called
      })

      describe('after 10 minutes', () =>
        it('should still not run checkLogLevel', function () {
          this.clock.tick(601 * 1000)
          this.checkLogLevelStub.should.not.have.been.called
        }))
    })

    describe('in production on GCE', function () {
      beforeEach(function() {
        process.env.NODE_ENV = 'production'
        this.lookupStub = sinon.stub(this.Dns, 'lookup')
        this.lookupStub.callsArgWith(1, null, '169.254.169.254', 4)
        this.logger = this.LoggingManager.initialize(this.loggerName)
      })

      afterEach(function() {
        delete process.env.NODE_ENV
        this.lookupStub.restore()
      })

      it('should run checkLogLevel', function() {
        this.checkLogLevelStub.should.have.been.calledOnce
      })

      describe('after 1 minute', () =>
        it('should run checkLogLevel again', function() {
          this.clock.tick(61 * 1000)
          this.checkLogLevelStub.should.have.been.calledTwice
        }))

      describe('after 2 minutes', () =>
        it('should run checkLogLevel again', function() {
          this.clock.tick(121 * 1000)
          this.checkLogLevelStub.should.have.been.calledThrice
        }))
    })

    describe('when LOG_LEVEL set in env', function() {
      beforeEach(function() {
        process.env.LOG_LEVEL = 'trace'
        this.LoggingManager.initialize()
      })

      afterEach(() => delete process.env.LOG_LEVEL)

      it('should use custom log level', function() {
        this.Bunyan.createLogger.firstCall.args[0].streams[0].level.should.equal(
          'trace'
        )
      })
    })
  })

  describe('bunyan logging', function() {
    beforeEach(function() {
      this.logArgs = [{ foo: 'bar' }, 'foo', 'bar']
    })

    it('should log debug', function() {
      this.logger.debug(this.logArgs)
      this.bunyanLogger.debug.should.have.been.calledWith(this.logArgs)
    })

    it('should log error', function() {
      this.logger.error(this.logArgs)
      this.bunyanLogger.error.should.have.been.calledWith(this.logArgs)
    })

    it('should log fatal', function() {
      this.logger.fatal(this.logArgs)
      this.bunyanLogger.fatal.should.have.been.calledWith(this.logArgs)
    })

    it('should log info', function() {
      this.logger.info(this.logArgs)
      this.bunyanLogger.info.should.have.been.calledWith(this.logArgs)
    })

    it('should log warn', function() {
      this.logger.warn(this.logArgs)
      this.bunyanLogger.warn.should.have.been.calledWith(this.logArgs)
    })

    it('should log err', function() {
      this.logger.err(this.logArgs)
      this.bunyanLogger.error.should.have.been.calledWith(this.logArgs)
    })

    it('should log log', function() {
      this.logger.log(this.logArgs)
      this.bunyanLogger.info.should.have.been.calledWith(this.logArgs)
    })
  })

  describe('logger.error', function() {
    it('should report a single error to sentry', function() {
      this.logger.error({ foo: 'bar' }, 'message')
      this.captureException.called.should.equal(true)
    })

    it('should report the same error to sentry only once', function() {
      const error1 = new Error('this is the error')
      this.logger.error({ foo: error1 }, 'first message')
      this.logger.error({ bar: error1 }, 'second message')
      this.captureException.callCount.should.equal(1)
    })

    it('should report two different errors to sentry individually', function() {
      const error1 = new Error('this is the error')
      const error2 = new Error('this is the error')
      this.logger.error({ foo: error1 }, 'first message')
      this.logger.error({ bar: error2 }, 'second message')
      this.captureException.callCount.should.equal(2)
    })

    it('should remove the path from fs errors', function() {
      const fsError = new Error(
        "Error: ENOENT: no such file or directory, stat '/tmp/3279b8d0-da10-11e8-8255-efd98985942b'"
      )
      fsError.path = '/tmp/3279b8d0-da10-11e8-8255-efd98985942b'
      this.logger.error({ err: fsError }, 'message')
      this.captureException
        .calledWith(
          sinon.match.has(
            'message',
            'Error: ENOENT: no such file or directory, stat'
          )
        )
        .should.equal(true)
    })

    it('for multiple errors should only report a maximum of 5 errors to sentry', function() {
      this.logger.error({ foo: 'bar' }, 'message')
      this.logger.error({ foo: 'bar' }, 'message')
      this.logger.error({ foo: 'bar' }, 'message')
      this.logger.error({ foo: 'bar' }, 'message')
      this.logger.error({ foo: 'bar' }, 'message')
      this.logger.error({ foo: 'bar' }, 'message')
      this.logger.error({ foo: 'bar' }, 'message')
      this.logger.error({ foo: 'bar' }, 'message')
      this.logger.error({ foo: 'bar' }, 'message')
      this.captureException.callCount.should.equal(5)
    })

    it('for multiple errors with a minute delay should report 10 errors to sentry', function() {
      // the first five errors should be reported to sentry
      this.logger.error({ foo: 'bar' }, 'message')
      this.logger.error({ foo: 'bar' }, 'message')
      this.logger.error({ foo: 'bar' }, 'message')
      this.logger.error({ foo: 'bar' }, 'message')
      this.logger.error({ foo: 'bar' }, 'message')
      // the following errors should not be reported
      this.logger.error({ foo: 'bar' }, 'message')
      this.logger.error({ foo: 'bar' }, 'message')
      this.logger.error({ foo: 'bar' }, 'message')
      this.logger.error({ foo: 'bar' }, 'message')
      // allow a minute to pass
      this.clock.tick(this.start + 61 * 1000)
      // after a minute the next five errors should be reported to sentry
      this.logger.error({ foo: 'bar' }, 'message')
      this.logger.error({ foo: 'bar' }, 'message')
      this.logger.error({ foo: 'bar' }, 'message')
      this.logger.error({ foo: 'bar' }, 'message')
      this.logger.error({ foo: 'bar' }, 'message')
      // the following errors should not be reported to sentry
      this.logger.error({ foo: 'bar' }, 'message')
      this.logger.error({ foo: 'bar' }, 'message')
      this.logger.error({ foo: 'bar' }, 'message')
      this.logger.error({ foo: 'bar' }, 'message')
      this.captureException.callCount.should.equal(10)
    })

    describe('with sampling enabled', function () {
      beforeEach(function () {
        this.logger.usesSampling = true
      })
      it('should forward all errors with sampling enabled', function() {
        this.logger.error({ foo: 'bar' }, 'message1')
        this.logger.error({ foo: 'bar' }, 'message2')
        this.logger.error({ foo: 'bar' }, 'message3')
        this.logger.error({ foo: 'bar' }, 'message4')
        this.logger.error({ foo: 'bar' }, 'message5')
        this.logger.error({ foo: 'bar' }, 'message6')
        this.logger.error({ foo: 'bar' }, 'message7')
        this.logger.error({ foo: 'bar' }, 'message8')
        this.logger.error({ foo: 'bar' }, 'message9')
        this.captureException.callCount.should.equal(9)
      })
    })
  })

  describe('sampling detection', function () {
    it('should set sampling from greater 0', function () {
      this.logger.initializeErrorReporting('test_dsn', {sampleRate: 0.5})
      this.logger.usesSampling.should.equal(true)
    })

    it('should set sampling from exactly 0', function () {
      this.logger.initializeErrorReporting('test_dsn', {sampleRate: 0})
      this.logger.usesSampling.should.equal(true)
    })

    it('should not set sampling when option is not defined', function () {
      this.logger.initializeErrorReporting('test_dsn', {})
      this.logger.usesSampling.should.equal(false)
    })

    it('should set sampling when not options are given', function () {
      this.logger.initializeErrorReporting('test_dsn')
      this.logger.usesSampling.should.equal(false)
    })
  })

  describe('checkLogLevel', function() {
    it('should request log level override from google meta data service', function() {
      this.logger.checkLogLevel()
      const options = {
        headers: {
          'Metadata-Flavor': 'Google'
        },
        uri: `http://metadata.google.internal/computeMetadata/v1/project/attributes/${this.loggerName}-setLogLevelEndTime`
      }
      this.Request.should.have.been.calledWithMatch(options)
    })

    describe('when request has error', function() {
      beforeEach(function() {
        this.Request.yields('error')
        this.logger.checkLogLevel()
      })

      it('should only set default level', function() {
        this.bunyanLogger.level.should.have.been.calledOnce.and.calledWith(
          'debug'
        )
      })
    })

    describe('when statusCode is not 200', function() {
      beforeEach(function() {
        this.Request.yields(null, { statusCode: 404 })
        this.logger.checkLogLevel()
      })

      it('should only set default level', function() {
        this.bunyanLogger.level.should.have.been.calledOnce.and.calledWith(
          'debug'
        )
      })
    })

    describe('when time value returned that is less than current time', function() {
      beforeEach(function() {
        this.Request.yields(null, { statusCode: 200 }, '1')
        this.logger.checkLogLevel()
      })

      it('should only set default level', function() {
        this.bunyanLogger.level.should.have.been.calledOnce.and.calledWith(
          'debug'
        )
      })
    })

    describe('when time value returned that is more than current time', function() {
      describe('when level is already set', function() {
        beforeEach(function() {
          this.bunyanLogger.level.returns(10)
          this.Request.yields(null, { statusCode: 200 }, this.start + 1000)
          this.logger.checkLogLevel()
        })

        it('should set trace level', function() {
          this.bunyanLogger.level.should.have.been.calledOnce.and.calledWith(
            'trace'
          )
        })
      })

      describe('when level is not already set', function() {
        beforeEach(function() {
          this.bunyanLogger.level.returns(20)
          this.Request.yields(null, { statusCode: 200 }, this.start + 1000)
          this.logger.checkLogLevel()
        })

        it('should set trace level', function() {
          this.bunyanLogger.level.should.have.been.calledOnce.and.calledWith(
            'trace'
          )
        })
      })
    })
  })

  describe('ringbuffer', function() {
    beforeEach(function() {
      this.logBufferMock = [
        { msg: 'log 1' },
        { msg: 'log 2' },
        { level: 50, msg: 'error' }
      ]
    })

    describe('when ring buffer size is positive', function() {
      beforeEach(function() {
        process.env['LOG_RING_BUFFER_SIZE'] = '20'
        this.logger = this.LoggingManager.initialize(this.loggerName)
        this.logger.ringBuffer.records = this.logBufferMock
        this.logger.error({}, 'error')
      })

      afterEach(function() {
        process.env['LOG_RING_BUFFER_SIZE'] = undefined
      })

      it('should include buffered logs in error log and filter out error logs in buffer', function() {
        this.bunyanLogger.error.lastCall.args[0].logBuffer.should.deep.equal([
          { msg: 'log 1' },
          { msg: 'log 2' }
        ])
      })
    })

    describe('when ring buffer size is zero', function() {
      beforeEach(function() {
        process.env['LOG_RING_BUFFER_SIZE'] = '0'
        this.logger = this.LoggingManager.initialize(this.loggerName)
        this.logger.error({}, 'error')
      })

      afterEach(function() {
        process.env['LOG_RING_BUFFER_SIZE'] = undefined
      })

      it('should not include buffered logs in error log', function() {
        expect(this.bunyanLogger.error.lastCall.args[0].logBuffer).be.undefined
      })
    })
  })

  describe('stackdriver logging', function() {
    describe('when STACKDRIVER_LOGGING is unset', function() {
      beforeEach(function() {
        process.env['STACKDRIVER_LOGGING'] = undefined
        this.LoggingManager.initialize(this.loggerName)
      })

      it('is disabled', function() {
        expect(this.bunyanLogger.addStream).not.to.have.been.calledWith(
          this.stackdriverStreamConfig
        )
      })
    })

    describe('when STACKDRIVER_LOGGING is true', function() {
      beforeEach(function() {
        process.env['STACKDRIVER_LOGGING'] = 'true'
        this.LoggingManager.initialize(this.loggerName)
      })

      it('is enabled', function() {
        expect(this.bunyanLogger.addStream).to.have.been.calledWith(
          this.stackdriverStreamConfig
        )
      })

      it('is configured properly', function() {
        expect(this.GCPLogging.LoggingBunyan).to.have.been.calledWith({
          logName: this.loggerName,
          serviceContext: { service: this.loggerName }
        })
      })
    })
  })
})<|MERGE_RESOLUTION|>--- conflicted
+++ resolved
@@ -51,30 +51,15 @@
     this.LoggingManager = SandboxedModule.require(modulePath, {
       globals: { console, process },
       requires: {
-<<<<<<< HEAD
-        bunyan: (this.Bunyan = {
-          createLogger: sinon.stub().returns(this.mockBunyanLogger),
-          RingBuffer: bunyan.RingBuffer,
-          stdSerializers: {
-            req: sinon.stub(),
-            res: sinon.stub()
+        bunyan: this.Bunyan,
+        dns: (this.Dns = {
+          lookup: (hostname, func) => {
+            func(new Error('GCE metadata server lookup failed'), null, null)
           }
         }),
-        dns: (this.Dns = {
-            lookup: (hostname, func) => {
-              func(new Error('GCE metadata server lookup failed'), null, null)
-            },
-        }),
-        raven: (this.Raven = {
-          Client: sinon.stub().returns(this.mockRavenClient)
-        }),
-        request: (this.Request = sinon.stub())
-=======
-        bunyan: this.Bunyan,
         raven: this.Raven,
         request: this.Request,
         '@google-cloud/logging-bunyan': this.GCPLogging
->>>>>>> a9e38ed8
       }
     })
     this.loggerName = 'test'
@@ -126,18 +111,18 @@
         )
       })
 
-      it('should not run checkLogLevel', function () {
+      it('should not run checkLogLevel', function() {
         this.checkLogLevelStub.should.not.have.been.called
       })
 
       describe('after 10 minutes', () =>
-        it('should still not run checkLogLevel', function () {
+        it('should still not run checkLogLevel', function() {
           this.clock.tick(601 * 1000)
           this.checkLogLevelStub.should.not.have.been.called
         }))
     })
 
-    describe('in production on GCE', function () {
+    describe('in production on GCE', function() {
       beforeEach(function() {
         process.env.NODE_ENV = 'production'
         this.lookupStub = sinon.stub(this.Dns, 'lookup')
@@ -302,8 +287,8 @@
       this.captureException.callCount.should.equal(10)
     })
 
-    describe('with sampling enabled', function () {
-      beforeEach(function () {
+    describe('with sampling enabled', function() {
+      beforeEach(function() {
         this.logger.usesSampling = true
       })
       it('should forward all errors with sampling enabled', function() {
@@ -321,23 +306,23 @@
     })
   })
 
-  describe('sampling detection', function () {
-    it('should set sampling from greater 0', function () {
-      this.logger.initializeErrorReporting('test_dsn', {sampleRate: 0.5})
+  describe('sampling detection', function() {
+    it('should set sampling from greater 0', function() {
+      this.logger.initializeErrorReporting('test_dsn', { sampleRate: 0.5 })
       this.logger.usesSampling.should.equal(true)
     })
 
-    it('should set sampling from exactly 0', function () {
-      this.logger.initializeErrorReporting('test_dsn', {sampleRate: 0})
+    it('should set sampling from exactly 0', function() {
+      this.logger.initializeErrorReporting('test_dsn', { sampleRate: 0 })
       this.logger.usesSampling.should.equal(true)
     })
 
-    it('should not set sampling when option is not defined', function () {
+    it('should not set sampling when option is not defined', function() {
       this.logger.initializeErrorReporting('test_dsn', {})
       this.logger.usesSampling.should.equal(false)
     })
 
-    it('should set sampling when not options are given', function () {
+    it('should set sampling when not options are given', function() {
       this.logger.initializeErrorReporting('test_dsn')
       this.logger.usesSampling.should.equal(false)
     })
