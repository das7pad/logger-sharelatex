--- conflicted
+++ resolved
@@ -288,7 +288,32 @@
       this.captureException.callCount.should.equal(10)
     })
 
-<<<<<<< HEAD
+    describe('reportedToSentry', function() {
+      it('should mark the error as reported to sentry', function() {
+        const err = new Error()
+        this.logger.error({ err }, 'message')
+        expect(this.captureException.called).to.equal(true)
+        expect(err.reportedToSentry).to.equal(true)
+      })
+
+      it('should mark two errors as reported to sentry', function() {
+        const err1 = new Error()
+        const err2 = new Error()
+        this.logger.error({ err: err1, err2 }, 'message')
+        expect(this.captureException.called).to.equal(true)
+        expect(err1.reportedToSentry).to.equal(true)
+        expect(err2.reportedToSentry).to.equal(true)
+      })
+
+      it('should not mark arbitrary objects as reported to sentry', function() {
+        const err = new Error()
+        const ctx = { foo: 'bar' }
+        this.logger.error({ err, ctx }, 'message')
+        expect(this.captureException.called).to.equal(true)
+        expect(ctx.reportedToSentry).to.equal(undefined)
+      })
+    })
+
     describe('with sampling enabled', function() {
       beforeEach(function() {
         this.logger.usesSampling = true
@@ -327,32 +352,6 @@
     it('should set sampling when not options are given', function() {
       this.logger.initializeErrorReporting('test_dsn')
       this.logger.usesSampling.should.equal(false)
-=======
-    describe('reportedToSentry', function() {
-      it('should mark the error as reported to sentry', function() {
-        const err = new Error()
-        this.logger.error({ err }, 'message')
-        expect(this.captureException.called).to.equal(true)
-        expect(err.reportedToSentry).to.equal(true)
-      })
-
-      it('should mark two errors as reported to sentry', function() {
-        const err1 = new Error()
-        const err2 = new Error()
-        this.logger.error({ err: err1, err2 }, 'message')
-        expect(this.captureException.called).to.equal(true)
-        expect(err1.reportedToSentry).to.equal(true)
-        expect(err2.reportedToSentry).to.equal(true)
-      })
-
-      it('should not mark arbitrary objects as reported to sentry', function() {
-        const err = new Error()
-        const ctx = { foo: 'bar' }
-        this.logger.error({ err, ctx }, 'message')
-        expect(this.captureException.called).to.equal(true)
-        expect(ctx.reportedToSentry).to.equal(undefined)
-      })
->>>>>>> a80466da
     })
   })
 
