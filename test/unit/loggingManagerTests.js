--- conflicted
+++ resolved
@@ -69,15 +69,10 @@
           }
         }),
         raven: this.Raven,
-<<<<<<< HEAD
-        request: this.Request,
+        'node-fetch': this.Fetch,
+        fs: this.Fs,
         '@google-cloud/logging-bunyan': this.GCPLogging,
         'settings-sharelatex': {}
-=======
-        'node-fetch': this.Fetch,
-        fs: this.Fs,
-        '@google-cloud/logging-bunyan': this.GCPLogging
->>>>>>> 4355a257
       }
     })
     this.loggerName = 'test'
@@ -117,13 +112,8 @@
       })
     })
 
-<<<<<<< HEAD
-    describe('in production outside GCE', function() {
-      beforeEach(function() {
-=======
-    describe('in production', function () {
+    describe('in production outside GCE', function () {
       beforeEach(function () {
->>>>>>> 4355a257
         process.env.NODE_ENV = 'production'
         this.logger = this.LoggingManager.initialize(this.loggerName)
       })
@@ -136,46 +126,10 @@
         )
       })
 
-<<<<<<< HEAD
-      it('should not run checkLogLevel', function() {
-        this.checkLogLevelStub.should.not.have.been.called
-      })
-
-      describe('after 10 minutes', () =>
-        it('should still not run checkLogLevel', function() {
-          this.clock.tick(601 * 1000)
-          this.checkLogLevelStub.should.not.have.been.called
-        }))
-    })
-
-    describe('in production on GCE', function() {
-      beforeEach(function() {
-        process.env.NODE_ENV = 'production'
-        this.lookupStub = sinon.stub(this.Dns, 'lookup')
-        this.lookupStub.callsArgWith(1, null, '169.254.169.254', 4)
-        this.logger = this.LoggingManager.initialize(this.loggerName)
-      })
-
-      afterEach(function() {
-        delete process.env.NODE_ENV
-        this.lookupStub.restore()
-      })
-
-      it('should run checkLogLevel', function() {
-        this.checkLogLevelStub.should.have.been.calledOnce
-      })
-
-      describe('after 1 minute', () =>
-        it('should run checkLogLevel again', function() {
-          this.clock.tick(61 * 1000)
-          this.checkLogLevelStub.should.have.been.calledTwice
-        }))
-=======
       describe('logLevelSource file', function () {
         it('should run checkLogLevel', function () {
           this.checkLogLevelStub.should.have.been.calledOnce
         })
->>>>>>> 4355a257
 
         describe('after 1 minute', () =>
           it('should run checkLogLevel again', function () {
