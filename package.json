{
  "name": "logger-sharelatex",
  "homepage": "www.sharelatex.com",
  "description": "A centralised logging system for ShareLaTeX",
  "repository": {
    "type": "git",
    "url": "http://github.com/sharelatex/logger-sharelatex.git"
  },
  "license": "AGPL-3.0-only",
  "version": "2.2.0",
  "scripts": {
    "test": "mocha --grep=$MOCHA_GREP test/**/*.js",
    "format": "prettier-eslint $PWD'/**/*.js' --list-different",
    "format:fix": "prettier-eslint $PWD'/**/*.js' --write",
    "lint": "eslint -f unix ."
  },
  "dependencies": {
<<<<<<< HEAD
    "@overleaf/o-error": "^3.0.0",
    "bunyan": "1.8.12",
    "raven": "^2.6.4",
    "settings-sharelatex": "https://github.com/das7pad/settings-sharelatex/archive/d0797834438df2d102798a64602adf2f71ac8e48.tar.gz"
  },
  "peerDependencies": {
    "request": "2.88.0",
    "@google-cloud/logging-bunyan": "^2.0.0"
  },
  "devDependencies": {
    "@google-cloud/logging-bunyan": "^2.0.0",
    "chai": "4.2.0",
    "eslint": "^4.18.1",
    "eslint-config-prettier": "^3.1.0",
    "eslint-config-standard": "^11.0.0",
    "eslint-plugin-chai-expect": "^1.1.1",
    "eslint-plugin-chai-friendly": "^0.4.1",
    "eslint-plugin-import": "^2.9.0",
    "eslint-plugin-mocha": "^5.2.0",
    "eslint-plugin-node": "^6.0.0",
    "eslint-plugin-promise": "^3.6.0",
    "eslint-plugin-standard": "^3.0.1",
    "mocha": "^5.2.0",
    "prettier": "^1.18.2",
    "prettier-eslint-cli": "^4",
    "sandboxed-module": "2.0.3",
    "sinon": "7.2.3",
    "sinon-chai": "3.3.0",
    "request": "2.88.0"
=======
    "@google-cloud/logging-bunyan": "^3.0.0",
    "@overleaf/o-error": "^3.0.0",
    "bunyan": "^1.8.14",
    "node-fetch": "^2.6.0",
    "raven": "^2.6.4",
    "yn": "^4.0.0"
  },
  "devDependencies": {
    "chai": "^4.2.0",
    "eslint": "^7.3.1",
    "eslint-config-prettier": "^6.11.0",
    "eslint-config-standard": "^14.1.1",
    "eslint-plugin-chai-expect": "^2.1.0",
    "eslint-plugin-chai-friendly": "^0.6.0",
    "eslint-plugin-import": "^2.22.0",
    "eslint-plugin-mocha": "^7.0.1",
    "eslint-plugin-node": "^11.1.0",
    "eslint-plugin-promise": "^4.2.1",
    "eslint-plugin-standard": "^4.0.1",
    "mocha": "^8.0.1",
    "prettier": "^2.0.5",
    "prettier-eslint-cli": "^5.0.0",
    "sandboxed-module": "^2.0.4",
    "sinon": "^9.0.2",
    "sinon-chai": "^3.5.0"
>>>>>>> 4355a257
  }
}<|MERGE_RESOLUTION|>--- conflicted
+++ resolved
@@ -15,62 +15,22 @@
     "lint": "eslint -f unix ."
   },
   "dependencies": {
-<<<<<<< HEAD
     "@overleaf/o-error": "^3.0.0",
     "bunyan": "1.8.12",
     "raven": "^2.6.4",
     "settings-sharelatex": "https://github.com/das7pad/settings-sharelatex/archive/d0797834438df2d102798a64602adf2f71ac8e48.tar.gz"
   },
   "peerDependencies": {
-    "request": "2.88.0",
-    "@google-cloud/logging-bunyan": "^2.0.0"
+    "@google-cloud/logging-bunyan": "^2.0.0",
+    "node-fetch": "^2.6.0"
   },
   "devDependencies": {
     "@google-cloud/logging-bunyan": "^2.0.0",
-    "chai": "4.2.0",
-    "eslint": "^4.18.1",
-    "eslint-config-prettier": "^3.1.0",
-    "eslint-config-standard": "^11.0.0",
-    "eslint-plugin-chai-expect": "^1.1.1",
-    "eslint-plugin-chai-friendly": "^0.4.1",
-    "eslint-plugin-import": "^2.9.0",
-    "eslint-plugin-mocha": "^5.2.0",
-    "eslint-plugin-node": "^6.0.0",
-    "eslint-plugin-promise": "^3.6.0",
-    "eslint-plugin-standard": "^3.0.1",
-    "mocha": "^5.2.0",
-    "prettier": "^1.18.2",
-    "prettier-eslint-cli": "^4",
-    "sandboxed-module": "2.0.3",
-    "sinon": "7.2.3",
-    "sinon-chai": "3.3.0",
-    "request": "2.88.0"
-=======
-    "@google-cloud/logging-bunyan": "^3.0.0",
-    "@overleaf/o-error": "^3.0.0",
-    "bunyan": "^1.8.14",
+    "chai": "^4.2.0",
+    "mocha": "^8.0.1",
     "node-fetch": "^2.6.0",
-    "raven": "^2.6.4",
-    "yn": "^4.0.0"
-  },
-  "devDependencies": {
-    "chai": "^4.2.0",
-    "eslint": "^7.3.1",
-    "eslint-config-prettier": "^6.11.0",
-    "eslint-config-standard": "^14.1.1",
-    "eslint-plugin-chai-expect": "^2.1.0",
-    "eslint-plugin-chai-friendly": "^0.6.0",
-    "eslint-plugin-import": "^2.22.0",
-    "eslint-plugin-mocha": "^7.0.1",
-    "eslint-plugin-node": "^11.1.0",
-    "eslint-plugin-promise": "^4.2.1",
-    "eslint-plugin-standard": "^4.0.1",
-    "mocha": "^8.0.1",
-    "prettier": "^2.0.5",
-    "prettier-eslint-cli": "^5.0.0",
     "sandboxed-module": "^2.0.4",
     "sinon": "^9.0.2",
     "sinon-chai": "^3.5.0"
->>>>>>> 4355a257
   }
 }