--- conflicted
+++ resolved
@@ -15,12 +15,7 @@
     "lint": "eslint -f unix ."
   },
   "dependencies": {
-<<<<<<< HEAD
-    "@overleaf/o-error": "^2.0.0",
-=======
-    "@google-cloud/logging-bunyan": "^2.0.0",
     "@overleaf/o-error": "^3.0.0",
->>>>>>> 5b099b98
     "bunyan": "1.8.12",
     "raven": "^2.6.4",
     "settings-sharelatex": "https://github.com/das7pad/settings-sharelatex/archive/d0797834438df2d102798a64602adf2f71ac8e48.tar.gz"
