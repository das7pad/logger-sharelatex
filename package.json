{
  "name": "logger-sharelatex",
  "homepage": "www.sharelatex.com",
  "description": "A centralised logging system for ShareLaTeX",
  "repository": {
    "type": "git",
    "url": "http://github.com/sharelatex/logger-sharelatex.git"
  },
  "license": "AGPL-3.0-only",
  "version": "1.9.0",
  "scripts": {
    "test": "mocha test/**/*.js",
    "format": "prettier-eslint '**/*.js' --list-different",
    "format:fix": "prettier-eslint '**/*.js' --write",
    "lint": "eslint -f unix ."
  },
  "dependencies": {
    "@google-cloud/logging-bunyan": "^2.0.0",
    "@overleaf/o-error": "^2.0.0",
    "bunyan": "1.8.12",
<<<<<<< HEAD
    "raven": "^2.6.4",
    "request": "2.88.0"
=======
    "raven": "1.1.3",
    "request": "2.88.0",
    "yn": "^3.1.1"
>>>>>>> a9e38ed8
  },
  "devDependencies": {
    "chai": "4.2.0",
    "eslint": "^4.18.1",
    "eslint-config-prettier": "^3.1.0",
    "eslint-config-standard": "^11.0.0",
    "eslint-plugin-chai-expect": "^1.1.1",
    "eslint-plugin-chai-friendly": "^0.4.1",
    "eslint-plugin-import": "^2.9.0",
    "eslint-plugin-mocha": "^5.2.0",
    "eslint-plugin-node": "^6.0.0",
    "eslint-plugin-promise": "^3.6.0",
    "eslint-plugin-standard": "^3.0.1",
    "mocha": "^5.2.0",
    "prettier": "^1.18.2",
    "sandboxed-module": "2.0.3",
    "sinon": "7.2.3",
    "sinon-chai": "3.3.0"
  }
}<|MERGE_RESOLUTION|>--- conflicted
+++ resolved
@@ -18,14 +18,9 @@
     "@google-cloud/logging-bunyan": "^2.0.0",
     "@overleaf/o-error": "^2.0.0",
     "bunyan": "1.8.12",
-<<<<<<< HEAD
     "raven": "^2.6.4",
-    "request": "2.88.0"
-=======
-    "raven": "1.1.3",
     "request": "2.88.0",
     "yn": "^3.1.1"
->>>>>>> a9e38ed8
   },
   "devDependencies": {
     "chai": "4.2.0",
@@ -41,6 +36,7 @@
     "eslint-plugin-standard": "^3.0.1",
     "mocha": "^5.2.0",
     "prettier": "^1.18.2",
+    "prettier-eslint-cli": "^4",
     "sandboxed-module": "2.0.3",
     "sinon": "7.2.3",
     "sinon-chai": "3.3.0"
