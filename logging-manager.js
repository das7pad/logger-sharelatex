--- conflicted
+++ resolved
@@ -1,11 +1,5 @@
 const bunyan = require('bunyan')
-<<<<<<< HEAD
-const dns = require('dns')
-=======
-const fetch = require('node-fetch')
 const fs = require('fs')
-const yn = require('yn')
->>>>>>> 4355a257
 const OError = require('@overleaf/o-error')
 const Settings = require('settings-sharelatex')
 
@@ -49,27 +43,10 @@
     return this
   },
 
-<<<<<<< HEAD
-  checkLogLevel() {
-    const options = {
-      headers: {
-        'Metadata-Flavor': 'Google'
-      },
-      uri: `http://metadata.google.internal/computeMetadata/v1/project/attributes/${this.loggerName}-setLogLevelEndTime`
-    }
-    const request = require('request')
-    request(options, (err, response, body) => {
-      if (err) {
-        this.logger.level(this.defaultLevel)
-        return
-      }
-      if (parseInt(body) > Date.now()) {
-=======
   async checkLogLevel() {
     try {
       const end = await this.getTracingEndTime()
       if (parseInt(end, 10) > Date.now()) {
->>>>>>> 4355a257
         this.logger.level('trace')
       } else {
         this.logger.level(this.defaultLevel)
@@ -90,6 +67,7 @@
       }
     }
     const uri = `http://metadata.google.internal/computeMetadata/v1/project/attributes/${this.loggerName}-setLogLevelEndTime`
+    const fetch = require('node-fetch')
     const res = await fetch(uri, options)
     if (!res.ok) throw new Error('Metadata not okay')
     return res.text()
@@ -276,11 +254,7 @@
   },
 
   _setupStackdriver() {
-<<<<<<< HEAD
     const stackdriverEnabled = process.env['STACKDRIVER_LOGGING'] === 'true'
-=======
-    const stackdriverEnabled = yn(process.env.STACKDRIVER_LOGGING)
->>>>>>> 4355a257
     if (!stackdriverEnabled) {
       return
     }
@@ -294,22 +268,6 @@
 
   _setupLogLevelChecker() {
     if (this.isProduction) {
-<<<<<<< HEAD
-      // are we running in a google cloud vm
-      dns.lookup('metadata.google.internal', (err, addr, family) => {
-        if (err) return
-
-        // clear interval if already set
-        if (this.checkInterval) {
-          clearInterval(this.checkInterval)
-        }
-        // check for log level override on startup
-        this.checkLogLevel()
-        // re-check log level every minute
-        const checkLogLevel = () => this.checkLogLevel()
-        this.checkInterval = setInterval(checkLogLevel, 1000 * 60)
-      })
-=======
       // clear interval if already set
       if (this.checkInterval) {
         clearInterval(this.checkInterval)
@@ -328,7 +286,6 @@
       this.checkLogLevel()
       // re-check log level every minute
       this.checkInterval = setInterval(this.checkLogLevel.bind(this), 1000 * 60)
->>>>>>> 4355a257
     }
   },
 
