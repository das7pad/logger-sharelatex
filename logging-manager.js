--- conflicted
+++ resolved
@@ -1,8 +1,6 @@
 const bunyan = require('bunyan')
 const request = require('request')
-<<<<<<< HEAD
 const dns = require('dns')
-=======
 const OError = require('@overleaf/o-error')
 
 // bunyan error serializer
@@ -18,7 +16,6 @@
     signal: err.signal
   };
 };
->>>>>>> c8b7ccf9
 
 const Logger = module.exports = {
   initialize(name) {
